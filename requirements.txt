# Ultralytics requirements
# Usage: pip install -r requirements.txt

# Base ----------------------------------------
matplotlib>=3.2.2
numpy>=1.22.2 # pinned by Snyk to avoid a vulnerability
opencv-python>=4.6.0
pillow>=7.1.2
pyyaml>=5.3.1
requests>=2.23.0
scipy>=1.4.1
torch>=1.7.0
torchvision>=0.8.1
tqdm>=4.64.0

# Logging -------------------------------------
# tensorboard>=2.13.0
# dvclive>=2.12.0
# clearml
# comet

# Plotting ------------------------------------
pandas>=1.1.4
seaborn>=0.11.0

# Export --------------------------------------
# coremltools>=6.0,<=6.2  # CoreML export
# onnx>=1.12.0  # ONNX export
# onnxsim>=0.4.1  # ONNX simplifier
# nvidia-pyindex  # TensorRT export
# nvidia-tensorrt  # TensorRT export
# scikit-learn==0.19.2  # CoreML quantization
# tensorflow>=2.4.1  # TF exports (-cpu, -aarch64, -macos)
# tflite-support
# tensorflowjs>=3.9.0  # TF.js export
# openvino-dev>=2023.0  # OpenVINO export

# Extras --------------------------------------
psutil  # system utilization
<<<<<<< HEAD
thop>=0.1.1  # FLOPs computation
=======
py-cpuinfo  # display CPU info
# thop>=0.1.1  # FLOPs computation
>>>>>>> e1074467
# ipython  # interactive notebook
# albumentations>=1.0.3  # training augmentations
# pycocotools>=2.0.6  # COCO mAP
# roboflow
<|MERGE_RESOLUTION|>--- conflicted
+++ resolved
@@ -1,49 +1,45 @@
-# Ultralytics requirements
-# Usage: pip install -r requirements.txt
-
-# Base ----------------------------------------
-matplotlib>=3.2.2
-numpy>=1.22.2 # pinned by Snyk to avoid a vulnerability
-opencv-python>=4.6.0
-pillow>=7.1.2
-pyyaml>=5.3.1
-requests>=2.23.0
-scipy>=1.4.1
-torch>=1.7.0
-torchvision>=0.8.1
-tqdm>=4.64.0
-
-# Logging -------------------------------------
-# tensorboard>=2.13.0
-# dvclive>=2.12.0
-# clearml
-# comet
-
-# Plotting ------------------------------------
-pandas>=1.1.4
-seaborn>=0.11.0
-
-# Export --------------------------------------
-# coremltools>=6.0,<=6.2  # CoreML export
-# onnx>=1.12.0  # ONNX export
-# onnxsim>=0.4.1  # ONNX simplifier
-# nvidia-pyindex  # TensorRT export
-# nvidia-tensorrt  # TensorRT export
-# scikit-learn==0.19.2  # CoreML quantization
-# tensorflow>=2.4.1  # TF exports (-cpu, -aarch64, -macos)
-# tflite-support
-# tensorflowjs>=3.9.0  # TF.js export
-# openvino-dev>=2023.0  # OpenVINO export
-
-# Extras --------------------------------------
-psutil  # system utilization
-<<<<<<< HEAD
-thop>=0.1.1  # FLOPs computation
-=======
-py-cpuinfo  # display CPU info
-# thop>=0.1.1  # FLOPs computation
->>>>>>> e1074467
-# ipython  # interactive notebook
-# albumentations>=1.0.3  # training augmentations
-# pycocotools>=2.0.6  # COCO mAP
-# roboflow
+# Ultralytics requirements
+# Usage: pip install -r requirements.txt
+
+# Base ----------------------------------------
+matplotlib>=3.2.2
+numpy>=1.22.2 # pinned by Snyk to avoid a vulnerability
+opencv-python>=4.6.0
+pillow>=7.1.2
+pyyaml>=5.3.1
+requests>=2.23.0
+scipy>=1.4.1
+torch>=1.7.0
+torchvision>=0.8.1
+tqdm>=4.64.0
+
+# Logging -------------------------------------
+# tensorboard>=2.13.0
+# dvclive>=2.12.0
+# clearml
+# comet
+
+# Plotting ------------------------------------
+pandas>=1.1.4
+seaborn>=0.11.0
+
+# Export --------------------------------------
+# coremltools>=6.0,<=6.2  # CoreML export
+# onnx>=1.12.0  # ONNX export
+# onnxsim>=0.4.1  # ONNX simplifier
+# nvidia-pyindex  # TensorRT export
+# nvidia-tensorrt  # TensorRT export
+# scikit-learn==0.19.2  # CoreML quantization
+# tensorflow>=2.4.1  # TF exports (-cpu, -aarch64, -macos)
+# tflite-support
+# tensorflowjs>=3.9.0  # TF.js export
+# openvino-dev>=2023.0  # OpenVINO export
+
+# Extras --------------------------------------
+psutil  # system utilization
+py-cpuinfo  # display CPU info
+# thop>=0.1.1  # FLOPs computation
+# ipython  # interactive notebook
+# albumentations>=1.0.3  # training augmentations
+# pycocotools>=2.0.6  # COCO mAP
+# roboflow